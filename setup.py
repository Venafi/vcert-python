#!/usr/bin/env python

import os
from setuptools import setup

# The directory containing this file
base_dir = os.path.dirname(__file__)

# The text of the README file
with open(os.path.join(base_dir, "README.md")) as f:
    long_description = f.read()

setup(name='vcert',
      version='0.16.2',
      url="https://github.com/Venafi/vcert-python",
      packages=['vcert', 'vcert.parser', 'vcert.policy'],
      install_requires=['requests==2.31.0', 'python-dateutil==2.8.2', 'certvalidator<=0.11.1', 'six==1.16.0',
<<<<<<< HEAD
                        'cryptography==40.0.2', 'ruamel.yaml==0.18.5', 'pynacl==1.5.0'],
=======
                        'cryptography==42.0.2', 'ruamel.yaml==0.17.31', 'pynacl==1.5.0'],
>>>>>>> c5b198d3
      description='Python client library for Venafi Trust Protection Platform and Venafi Cloud.',
      long_description=long_description,
      long_description_content_type="text/markdown",
      author='Venafi, Inc.',
      author_email='opensource@venafi.com',
      license='ASL',
      classifiers=[
          'Programming Language :: Python :: 3.9',
          'Programming Language :: Python :: 3.10',
          'Operating System :: OS Independent',
          "License :: OSI Approved :: Apache Software License",
      ])
<|MERGE_RESOLUTION|>--- conflicted
+++ resolved
@@ -15,11 +15,7 @@
       url="https://github.com/Venafi/vcert-python",
       packages=['vcert', 'vcert.parser', 'vcert.policy'],
       install_requires=['requests==2.31.0', 'python-dateutil==2.8.2', 'certvalidator<=0.11.1', 'six==1.16.0',
-<<<<<<< HEAD
-                        'cryptography==40.0.2', 'ruamel.yaml==0.18.5', 'pynacl==1.5.0'],
-=======
-                        'cryptography==42.0.2', 'ruamel.yaml==0.17.31', 'pynacl==1.5.0'],
->>>>>>> c5b198d3
+                        'cryptography==42.0.2', 'ruamel.yaml==0.18.5', 'pynacl==1.5.0'],
       description='Python client library for Venafi Trust Protection Platform and Venafi Cloud.',
       long_description=long_description,
       long_description_content_type="text/markdown",
