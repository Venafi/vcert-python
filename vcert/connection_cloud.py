--- conflicted
+++ resolved
@@ -34,13 +34,9 @@
 from .policy.pm_cloud import (build_policy_spec, validate_policy_spec, AccountDetails, build_cit_request, build_user,
                               UserDetails, build_company, build_apikey, build_app_update_request, get_ca_info,
                               CertificateAuthorityDetails, CertificateAuthorityInfo, build_account_details,
-<<<<<<< HEAD
-                              build_app_create_request, supported_rsa_key_sizes, supported_elliptic_curves)
-from .vaas_utils import AppDetails, RecommendedSettings, EdgeEncryptionKey, zip_to_pem, value_matches_regex
-=======
-                              build_app_create_request, build_team, get_cit_data_from_response, build_owner_json)
+                              build_app_create_request, build_team, get_cit_data_from_response, build_owner_json,
+                              supported_rsa_key_sizes, supported_elliptic_curves)
 from .vaas_utils import AppDetails, OwnerIdsAndTypes, RecommendedSettings, EdgeEncryptionKey, zip_to_pem, value_matches_regex
->>>>>>> 3bc52fbd
 
 TOKEN_HEADER_NAME = "tppl-api-key"  # nosec
 APPLICATION_SERVER_TYPE_ID = "784938d1-ef0d-11eb-9461-7bb533ba575b"
@@ -55,7 +51,6 @@
 CSR_ATTR_COUNTRY = 'country'
 CSR_ATTR_SANS_BY_TYPE = 'subjectAlternativeNamesByType'
 CSR_ATTR_SANS_DNS = 'dnsNames'
-<<<<<<< HEAD
 CSR_ATTR_SANS_IP_ADDR = 'ipAddresses'
 CSR_ATTR_SANS_EMAIL_ADDR = 'rfc822Names'
 CSR_ATTR_SANS_URIS = 'uniformResourceIdentifiers'
@@ -63,10 +58,8 @@
 CSR_ATTR_KEY_TYPE = 'keyType'
 CSR_ATTR_KEY_LENGTH = 'keyLength'
 CSR_ATTR_KEY_CURVE = 'keyCurve'
-=======
 OWNER_TYPE_USER = "USER"
 OWNER_TYPE_TEAM = "TEAM"
->>>>>>> 3bc52fbd
 
 log = get_child("connection-vaas")
 
