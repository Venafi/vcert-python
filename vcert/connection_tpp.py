--- conflicted
+++ resolved
@@ -214,20 +214,13 @@
     @staticmethod
     def _parse_zone_data_to_object(data):
         s = data["Policy"]["Subject"]
-<<<<<<< HEAD
         ou = s['OrganizationalUnit'].get('Values')
-        z = ZoneConfig(
-            organization=CertField(s['Organization']['Value'], locked=s['Organization']['Locked']),
-            organizational_unit=CertField(ou, locked=s['OrganizationalUnit']['Locked']) ,
-=======
-        ou = s['OrganizationalUnit']['Values'][0] if s['OrganizationalUnit']['Values'] else ""
         policy = Policy(
             # todo: parsing and cover by tests
         )
         z = ZoneConfig(
             organization=CertField(s['Organization']['Value'], locked=s['Organization']['Locked']),
-            organizational_unit=CertField(ou, locked=s['OrganizationalUnit']),
->>>>>>> 911a2267
+            organizational_unit=CertField(ou, locked=s['OrganizationalUnit']['Locked']),
             country=CertField(s['Country']['Value'], locked=s['Country']['Locked']),
             province=CertField(s['State']['Value'], locked=s['State']['Locked']),
             locality=CertField(s['City']['Value'], locked=s['City']['Locked']),
