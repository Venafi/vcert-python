#!/usr/bin/env python3
#
# Copyright 2019 Venafi, Inc.
#
# Licensed under the Apache License, Version 2.0 (the "License");
# you may not use this file except in compliance with the License.
# You may obtain a copy of the License at
#
#  http://www.apache.org/licenses/LICENSE-2.0
#
# Unless required by applicable law or agreed to in writing, software
# distributed under the License is distributed on an "AS IS" BASIS,
# WITHOUT WARRANTIES OR CONDITIONS OF ANY KIND, either express or implied.
# See the License for the specific language governing permissions and
# limitations under the License.
#

from __future__ import absolute_import, division, generators, unicode_literals, print_function, nested_scopes, \
    with_statement

from vcert import CloudConnection, CertificateRequest, TPPConnection, FakeConnection, KeyTypes, ZoneConfig
from vcert.common import CertField
import string
import random
import logging
import time
from os import environ
from six import string_types, text_type
import unittest
import binascii
import json
from cryptography import x509
from cryptography.hazmat.backends import default_backend
from cryptography.x509.oid import NameOID
from cryptography.hazmat.primitives import serialization, hashes
logging.basicConfig(level=logging.DEBUG)
logging.getLogger("urllib3").setLevel(logging.DEBUG)
from assets import *
FAKE = environ.get('FAKE')

TOKEN = environ.get('TOKEN')

USER = environ.get('TPPUSER')
PASSWORD = environ.get('TPPPASSWORD')
TPPURL = environ.get('TPPURL')
CLOUDURL = environ.get('CLOUDURL')
RANDOM_DOMAIN = environ.get("RANDOM_DOMAIN")
if not isinstance(RANDOM_DOMAIN, text_type):
    RANDOM_DOMAIN = RANDOM_DOMAIN.decode()


def randomword(length):
    letters = string.ascii_lowercase
    return ''.join(random.choice(letters) for _ in range(length))


class TestEnrollMethods(unittest.TestCase):

    def test_fake(self):
        print("Using fake connection")
        conn = FakeConnection()
        zone = "Default"
        cn = randomword(10) + ".venafi.example.com"
        cert_id, pkey, sn, _ = enroll(conn, zone, cn)
        # renew(conn, cert_id, pkey)

    def test_cloud(self):
        print("Using Cloud connection")
        zone = environ['CLOUDZONE']
        conn = CloudConnection(token=TOKEN, url=CLOUDURL)
        cn = randomword(10) + ".venafi.example.com"
        cert_id, pkey, sn, _ = enroll(conn, zone, cn)
        cert = renew(conn, cert_id, pkey, sn, cn)
        renew_by_thumbprint(conn, cert)
        req = CertificateRequest(cert_id=cert_id)
        self.renew_without_key_reuse(conn, zone)

    def test_tpp(self):
        zone = environ['TPPZONE']
        ecdsa_zone = environ['TPPZONE_ECDSA']
        print("Using TPP conection")
        conn = TPPConnection(USER, PASSWORD, TPPURL, http_request_kwargs={"verify": "/tmp/chain.pem"})
        cn = randomword(10) + ".venafi.example.com"
<<<<<<< HEAD
        cert_id, pkey, sn, _ = enroll(conn, zone, cn)
=======
        cert_id, pkey, sn = enroll(conn, zone, cn)
        time.sleep(5)
>>>>>>> e709a36a
        cert = renew(conn, cert_id, pkey, sn, cn)
        time.sleep(5)
        renew_by_thumbprint(conn, cert)

        cn = randomword(10) + ".venafi.example.com"
        enroll(conn, ecdsa_zone, cn, TEST_KEY_ECDSA[0], TEST_KEY_ECDSA[1])
        cn = randomword(10) + ".venafi.example.com"
        enroll(conn, zone, cn, TEST_KEY_RSA_4096[0], TEST_KEY_RSA_4096[1])
        cn = randomword(10) + ".venafi.example.com"
        enroll(conn, zone, cn, TEST_KEY_RSA_2048_ENCRYPTED[0], TEST_KEY_RSA_2048_ENCRYPTED[1], 'venafi')

        key = open("/tmp/csr-test.key.pem").read()
        csr = open("/tmp/csr-test.csr.csr").read()
        enroll(conn, zone, private_key=key, csr=csr)
<<<<<<< HEAD
        self.renew_without_key_reuse(conn, zone)

    def renew_without_key_reuse(self, conn, zone):
        cn = randomword(10) + ".venafi.example.com"
        cert_id, pkey, sn, public_key = enroll(conn, zone, cn)
        req = CertificateRequest(cert_id=cert_id)
        conn.renew_cert(req, reuse_key=False)
        t = time.time()
        while time.time() - t < 300:
            cert = conn.retrieve_cert(req)
            if cert:
                break
            else:
                time.sleep(5)
        cert = x509.load_pem_x509_certificate(cert.cert.encode(), default_backend())
        public_key_new = cert.public_key().public_bytes(
            encoding=serialization.Encoding.PEM,
            format=serialization.PublicFormat.SubjectPublicKeyInfo
        ).decode()
        self.assertNotEqual(public_key_new, public_key)
=======
        #  todo: uncomment this after rewrite to new certfield. python2 doesn`t love magic
        #cert = enroll_with_zone_update(conn, ecdsa_zone, randomword(10) + ".venafi.example.com")
        #cert = x509.load_pem_x509_certificate(cert.cert.encode(), default_backend())
        #key = cert.public_key()
        #self.assertEqual(key.curve.name, "secp521r1")


def enroll_with_zone_update(conn, zone, cn=None):
    request = CertificateRequest(common_name=cn)
    zc = conn.read_zone_conf(zone)
    request.update_from_zone_config(zc)
    conn.request_cert(request, zone)
    while True:
        cert = conn.retrieve_cert(request)
        if cert:
            break
        else:
            time.sleep(5)
    return cert
>>>>>>> e709a36a


def enroll(conn, zone, cn=None, private_key=None, public_key=None, password=None, csr=None):
    print("Trying to ping service")
    status = conn.ping()
    print("Server online:", status)
    if not status:
        print('Server offline')
        exit(1)

    request = CertificateRequest(
        common_name=cn,
        private_key=private_key,
        key_password=password
    )
    if isinstance(conn, (FakeConnection or TPPConnection)):
        request.san_dns = ["www.client.venafi.example.com", "ww1.client.venafi.example.com"]
        request.email_addresses = ["e1@venafi.example.com", "e2@venafi.example.com"]
        request.ip_addresses = ["127.0.0.1", "192.168.1.1"]

    if csr:
        request.csr = csr

    conn.request_cert(request, zone)
    t = time.time()
    while time.time() - t < 300:
        cert = conn.retrieve_cert(request)
        if cert:
            break
        else:
            time.sleep(5)
    # print("Certificate is:\n %s" % cert_pem)
    # print("Private key is:\n %s:" % request.private_key_pem)
    # and save into file
    f = open("./cert.pem", "w")
    f.write(cert.full_chain)
    f = open("./cert.key", "w")
    f.write(request.private_key_pem)
    f.close()

    cert = x509.load_pem_x509_certificate(cert.cert.encode(), default_backend())
    assert isinstance(cert, x509.Certificate)
    t1 = cert.subject.get_attributes_for_oid(NameOID.COMMON_NAME)
    t2 = [
        x509.NameAttribute(
            NameOID.COMMON_NAME, cn or RANDOM_DOMAIN
        )
    ]
    assert t1 == t2

    cert_public_key_pem = cert.public_key().public_bytes(
        encoding=serialization.Encoding.PEM,
        format=serialization.PublicFormat.SubjectPublicKeyInfo
    ).decode()
    if isinstance(public_key, string_types):
        public_key = public_key.encode()
    if public_key:
        source_public_key_pem = serialization.load_pem_public_key(
            public_key, default_backend()
        ).public_bytes(
            encoding=serialization.Encoding.PEM,
            format=serialization.PublicFormat.SubjectPublicKeyInfo
        ).decode()
    else:
        source_public_key_pem = request.public_key_pem
    print(source_public_key_pem)
    print(cert_public_key_pem)
    assert source_public_key_pem == cert_public_key_pem
    return request.id, request.private_key_pem, cert.serial_number, cert_public_key_pem


def renew(conn, cert_id, pkey, sn, cn):
    print("Trying to renew certificate")
    new_request = CertificateRequest(
        cert_id=cert_id,
    )
    conn.renew_cert(new_request, reuse_key=True)
    time.sleep(5)
    t = time.time()
    while time.time() - t < 300:
        new_cert= conn.retrieve_cert(new_request)
        if new_cert:
            break
        else:
            time.sleep(5)

    f = open("./renewed_cert.pem", "w")
    f.write(new_cert.full_chain)
    f.close()

    cert = x509.load_pem_x509_certificate(new_cert.cert.encode(), default_backend())
    assert isinstance(cert, x509.Certificate)
    assert cert.subject.get_attributes_for_oid(NameOID.COMMON_NAME) == [
        x509.NameAttribute(
            NameOID.COMMON_NAME, cn
        )
    ]
    assert cert.serial_number != sn
    private_key = serialization.load_pem_private_key(pkey.encode(), password=None, backend=default_backend())
    private_key_public_key_pem = private_key.public_key().public_bytes(
        encoding=serialization.Encoding.PEM,
        format=serialization.PublicFormat.SubjectPublicKeyInfo
    )
    public_key_pem = cert.public_key().public_bytes(
        encoding=serialization.Encoding.PEM,
        format=serialization.PublicFormat.SubjectPublicKeyInfo
    )
    assert private_key_public_key_pem == public_key_pem
    return cert


def renew_by_thumbprint(conn, prev_cert):
    print("Trying to renew by thumbprint")
    thumbprint = binascii.hexlify(prev_cert.fingerprint(hashes.SHA1())).decode()
    new_request = CertificateRequest(thumbprint=thumbprint)
    conn.renew_cert(new_request, reuse_key=True)
    t = time.time()
    while time.time() - t < 300:
        new_cert = conn.retrieve_cert(new_request)
        if new_cert:
            break
        else:
            time.sleep(5)
    cert = x509.load_pem_x509_certificate(new_cert.cert.encode(), default_backend())
    assert isinstance(cert, x509.Certificate)
    print(cert.subject.get_attributes_for_oid(NameOID.COMMON_NAME))
    print(prev_cert.subject.get_attributes_for_oid(NameOID.COMMON_NAME))
    assert cert.subject.get_attributes_for_oid(NameOID.COMMON_NAME) == prev_cert.subject.get_attributes_for_oid(NameOID.COMMON_NAME)


class TestLocalMethods(unittest.TestCase):

    def test_parse_cloud_zone1(self):
        conn = CloudConnection(token="")
        p = conn._parse_policy_responce_to_object(json.loads(POLICY_CLOUD1))
        self.assertEqual(p.id, "3da4ba30-c370-11e9-9e69-99559a9ae32a")
        self.assertEqual(p.SubjectCNRegexes[-1], ".*.test")
        self.assertTrue(p.SubjectCRegexes == p.SubjectLRegexes == p.SubjectORegexes == p.SubjectOURegexes == p.SubjectSTRegexes == [".*"])
        self.assertEqual(p.key_types[0].key_type, KeyTypes.RSA)
        self.assertEqual(p.key_types[0].key_size, [2048, 4096])
        self.assertTrue(len(p.key_types) == 1)

    def test_parse_cloud_zone2(self):
        conn = CloudConnection(token="")
        p = conn._parse_policy_responce_to_object(json.loads(POLICY_CLOUD2))
        self.assertTrue(len(p.key_types) == 2)
        self.assertEqual(p.key_types[1].key_type, KeyTypes.RSA)
        self.assertEqual(p.key_types[0].key_type, KeyTypes.ECDSA)
        self.assertEqual(p.key_types[0].key_curves,  ["p521"])

    def test_parse_tpp_zone1(self):
        conn = TPPConnection(url="http://example.com/", user="", password="")
        z = conn._parse_zone_data_to_object(json.loads(POLICY_TPP1))
        self.assertEqual(z.country, "US")
        self.assertEqual(z.locality, "Salt Lake")
        self.assertEqual(z.province, "Utah")
        self.assertEqual(z.organization, "Venafi Inc.")

    def test_update_request_with_zone_config(self):
        r = CertificateRequest()
        z = ZoneConfig(
            organization=CertField("Venafi"),
            organizational_unit=CertField(""),
            country=CertField(""),
            province=CertField(""),
            locality=CertField(""),
            policy=None,
            key_type=None
        )
        r.update_from_zone_config(z)
        self.assertEqual(r.organization, "Venafi")
        r = CertificateRequest(organization="Test")
        r.update_from_zone_config(z)
        self.assertEqual(r.organization, "Test")
        z = ZoneConfig(
            organization=CertField("Venafi", locked=True),
            organizational_unit=CertField(""),
            country=CertField(""),
            province=CertField(""),
            locality=CertField(""),
            policy=None,
            key_type=None
        )
        r.update_from_zone_config(z)
        self.assertEqual(r.organization, "Venafi")

    def test_request_with_csr(self):
        req = CertificateRequest(common_name="test.example.com", csr=EXAMPLE_CSR)
        self.assertEqual(req.common_name, "test.example.com")
        with self.assertRaises(Exception):
            CertificateRequest(common_name="test2.example.com", csr=EXAMPLE_CSR)
        req = CertificateRequest(csr=EXAMPLE_CSR)
        self.assertEqual(req.common_name, None)
<|MERGE_RESOLUTION|>--- conflicted
+++ resolved
@@ -81,12 +81,8 @@
         print("Using TPP conection")
         conn = TPPConnection(USER, PASSWORD, TPPURL, http_request_kwargs={"verify": "/tmp/chain.pem"})
         cn = randomword(10) + ".venafi.example.com"
-<<<<<<< HEAD
         cert_id, pkey, sn, _ = enroll(conn, zone, cn)
-=======
-        cert_id, pkey, sn = enroll(conn, zone, cn)
         time.sleep(5)
->>>>>>> e709a36a
         cert = renew(conn, cert_id, pkey, sn, cn)
         time.sleep(5)
         renew_by_thumbprint(conn, cert)
@@ -101,8 +97,12 @@
         key = open("/tmp/csr-test.key.pem").read()
         csr = open("/tmp/csr-test.csr.csr").read()
         enroll(conn, zone, private_key=key, csr=csr)
-<<<<<<< HEAD
         self.renew_without_key_reuse(conn, zone)
+        #  todo: uncomment this after rewrite to new certfield. python2 doesn`t love magic
+        #cert = enroll_with_zone_update(conn, ecdsa_zone, randomword(10) + ".venafi.example.com")
+        #cert = x509.load_pem_x509_certificate(cert.cert.encode(), default_backend())
+        #key = cert.public_key()
+        #self.assertEqual(key.curve.name, "secp521r1")
 
     def renew_without_key_reuse(self, conn, zone):
         cn = randomword(10) + ".venafi.example.com"
@@ -122,13 +122,6 @@
             format=serialization.PublicFormat.SubjectPublicKeyInfo
         ).decode()
         self.assertNotEqual(public_key_new, public_key)
-=======
-        #  todo: uncomment this after rewrite to new certfield. python2 doesn`t love magic
-        #cert = enroll_with_zone_update(conn, ecdsa_zone, randomword(10) + ".venafi.example.com")
-        #cert = x509.load_pem_x509_certificate(cert.cert.encode(), default_backend())
-        #key = cert.public_key()
-        #self.assertEqual(key.curve.name, "secp521r1")
-
 
 def enroll_with_zone_update(conn, zone, cn=None):
     request = CertificateRequest(common_name=cn)
@@ -142,7 +135,6 @@
         else:
             time.sleep(5)
     return cert
->>>>>>> e709a36a
 
 
 def enroll(conn, zone, cn=None, private_key=None, public_key=None, password=None, csr=None):
